--- conflicted
+++ resolved
@@ -2,21 +2,15 @@
 
 import hashlib
 import os
-<<<<<<< HEAD
 import sys
 from collections import defaultdict
 from difflib import SequenceMatcher, unified_diff
 from functools import wraps
 from io import open
-from itertools import groupby
+from itertools import groupby, zip_longest
 from os.path import join, dirname
-=======
-from difflib import SequenceMatcher, unified_diff
-from functools import wraps
-from io import open
-from itertools import groupby, zip_longest
 from typing import Tuple
->>>>>>> 01cc9c9b
+
 
 from junit_xml import TestSuite, TestCase
 from pony.orm import Database, Required, db_session, Set, Optional, select, \
@@ -165,7 +159,6 @@
 
 def get_unified_diff(argument, dict_synonyms, update_cache=True, source=None):
     filename, mutation_id = filename_and_mutation_id_from_pk(argument)
-<<<<<<< HEAD
     with open(filename) as f:
         source = f.read()
 
@@ -173,7 +166,6 @@
 
 
 def _get_unified_diff(source, filename, mutation_id, dict_synonyms):
-=======
 
     if update_cache:
         update_line_numbers(filename)
@@ -181,7 +173,6 @@
     if source is None:
         with open(filename) as f:
             source = f.read()
->>>>>>> 01cc9c9b
     context = Context(
         source=source,
         filename=filename,
