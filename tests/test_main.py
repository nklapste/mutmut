--- conflicted
+++ resolved
@@ -8,17 +8,13 @@
 import xml.etree.ElementTree as ET
 
 import pytest
-<<<<<<< HEAD
-=======
+
 from coverage import CoverageData
+
+from click.testing import CliRunner
 
 from mutmut.__main__ import main, python_source_files, popen_streaming_output, \
     CompatTimeoutError, read_coverage_data
->>>>>>> fbca3225
-from click.testing import CliRunner
-
-from mutmut.__main__ import main, python_source_files, popen_streaming_output, \
-    CompatTimeoutError
 
 try:
     from unittest.mock import MagicMock, call
